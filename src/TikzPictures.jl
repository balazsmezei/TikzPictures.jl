--- conflicted
+++ resolved
@@ -322,16 +322,6 @@
     filename = "tikzpicture"
     save(SVG(filename), tp)
     s = read("$filename.svg", String)
-<<<<<<< HEAD
-    s = replace(s, "glyph"=>"glyph-$(_tikzid)-")
-    s = replace(s, "\"clip"=>"\"clip-$(_tikzid)-")
-    s = replace(s, "#clip"=>"#clip-$(_tikzid)-")
-    s = replace(s, "\"image"=>"\"image-$(_tikzid)-")
-    s = replace(s, "#image"=>"#image-$(_tikzid)-")
-    s = replace(s, "linearGradient id=\"linear"=>"linearGradient id=\"linear-$(_tikzid)-")
-    s = replace(s, "#linear"=>"#linear-$(_tikzid)-")
-    s = replace(s, "image id=\""=>"image style=\"image-rendering: pixelated;\" id=\"")
-=======
     s = replace(s, "glyph" => "glyph-$(_tikzid)-")
     s = replace(s, "\"clip" => "\"clip-$(_tikzid)-")
     s = replace(s, "#clip" => "#clip-$(_tikzid)-")
@@ -340,7 +330,6 @@
     s = replace(s, "linearGradient id=\"linear" => "linearGradient id=\"linear-$(_tikzid)-")
     s = replace(s, "#linear" => "#linear-$(_tikzid)-")
     s = replace(s, "image id=\"" => "image style=\"image-rendering: pixelated;\" id=\"")
->>>>>>> e1def1b1
     _tikzid += 1
     println(f, s)
     if tikzDeleteIntermediate()
