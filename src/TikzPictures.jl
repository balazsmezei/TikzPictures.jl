module TikzPictures

export TikzPicture, PDF, TEX, TIKZ, SVG, save, tikzDeleteIntermediate, tikzCommand, TikzDocument, push!
import Base: push!
import LaTeXStrings: LaTeXString, @L_str, @L_mstr
export LaTeXString, @L_str, @L_mstr

_tikzDeleteIntermediate = true
_tikzCommand = "lualatex"
_tikzUsePDF2SVG = true


# standalone workaround:
# see http://tex.stackexchange.com/questions/315025/lualatex-texlive-2016-standalone-undefined-control-sequence
_standaloneWorkaround = false

function standaloneWorkaround()
    global _standaloneWorkaround
    _standaloneWorkaround
end

function standaloneWorkaround(value::Bool)
    global _standaloneWorkaround
    _standaloneWorkaround = value
    nothing
end

function tikzDeleteIntermediate(value::Bool)
    global _tikzDeleteIntermediate
    _tikzDeleteIntermediate = value
    nothing
end

function tikzDeleteIntermediate()
    global _tikzDeleteIntermediate
    _tikzDeleteIntermediate
end

function tikzCommand(value::AbstractString)
    global _tikzCommand
    _tikzCommand = value
    nothing
end

function tikzCommand()
    global _tikzCommand
    _tikzCommand
end

function tikzUsePDF2SVG(value::Bool)
    global _tikzUsePDF2SVG
    _tikzUsePDF2SVG = value
    nothing
end

function tikzUsePDF2SVG()
    global _tikzUsePDF2SVG
    _tikzUsePDF2SVG
end

mutable struct TikzPicture
    data::AbstractString
    options::AbstractString
    preamble::AbstractString
    enableWrite18::Bool
    TikzPicture(data::AbstractString; options="", preamble="", enableWrite18=true) = new(data, options, preamble, enableWrite18)
end

mutable struct TikzDocument
    pictures::Vector{TikzPicture}
    captions::Vector{AbstractString}
end

TikzDocument() = TikzDocument(TikzPicture[], String[])

function push!(td::TikzDocument, tp::TikzPicture; caption="")
    push!(td.pictures, tp)
    push!(td.captions, caption)
end

function removeExtension(filename::AbstractString, extension::AbstractString)
    if endswith(filename, extension) || endswith(filename, uppercase(extension))
        return filename[1:(end - length(extension))]
    else
        return filename
    end
end

abstract type SaveType end

mutable struct PDF <: SaveType
    filename::AbstractString
    PDF(filename::AbstractString) = new(removeExtension(filename, ".pdf"))
end

mutable struct TEX <: SaveType
    filename::AbstractString
    include_preamble::Bool
    TEX(filename::AbstractString; include_preamble::Bool=true) = new(removeExtension(filename, ".tex"), include_preamble)
end

mutable struct TIKZ <: SaveType
    filename::AbstractString
    include_preamble::Bool
    TIKZ(filename::AbstractString) = new(removeExtension(filename, ".tikz"), false)
end

mutable struct SVG <: SaveType
    filename::AbstractString
    SVG(filename::AbstractString) = new(removeExtension(filename, ".svg"))
end

extension(f::SaveType) = lowercase(split("$(typeof(f))",".")[end])

showable(::MIME"image/svg+xml", tp::TikzPicture) = true

function save(f::Union{TEX,TIKZ}, tp::TikzPicture)
    filename = f.filename
    ext = extension(f)
    tex = open("$(filename).$(ext)", "w")
    if f.include_preamble
        if standaloneWorkaround()
            println(tex, "\\RequirePackage{luatex85}")
        end
        println(tex, "\\documentclass[tikz]{standalone}")
        println(tex, tp.preamble)
        println(tex, "\\begin{document}")
    end
    print(tex, "\\begin{tikzpicture}[")
    print(tex, tp.options)
    println(tex, "]")
    println(tex, tp.data)
    println(tex, "\\end{tikzpicture}")
    if f.include_preamble
        println(tex, "\\end{document}")
    end
    close(tex)
end

function save(f::TEX, td::TikzDocument)
    if isempty(td.pictures)
        error("TikzDocument does not contain pictures")
    end
    filename = f.filename
    tex = open("$(filename).tex", "w")
    if f.include_preamble
        println(tex, "\\documentclass{article}")
        println(tex, "\\usepackage{caption}")
        println(tex, "\\usepackage{tikz}")
        println(tex, td.pictures[1].preamble)
        println(tex, "\\begin{document}")
    end
    println(tex, "\\centering")
    @assert length(td.pictures) == length(td.captions)
    i = 1
    for tp in td.pictures
        println(tex, "\\centering")
        print(tex, "\\begin{tikzpicture}[")
        print(tex, tp.options)
        println(tex, "]")
        println(tex, tp.data)
        println(tex, "\\end{tikzpicture}")
        print(tex, "\\captionof{figure}{")
        print(tex, td.captions[i])
        println(tex, "}")
        println(tex, "\\vspace{5ex}")
        println(tex)
        i += 1
    end
    if f.include_preamble
        println(tex, "\\end{document}")
    end
    close(tex)
end

function latexerrormsg(s)
    beginError = false
    for l in split(s, '\n')
        if beginError
            if !isempty(l) && l[1] == '?'
                return
            else
                println(l)
            end
        else
            if !isempty(l) && l[1] == '!'
                println(l)
                beginError = true
            end
        end
    end
end

<<<<<<< HEAD
function savePDFTPHelper(basefilename::AbstractString, foldername::AbstractString, tp::TikzPicture)

    temp_dir = mktempdir(foldername)
=======
function _mktempdir(foldername)
    temp_dir = mktempdir(foldername)
    if Sys.iswindows()
        # this seems to be needed for Windows
        mod_temp_dir = replace(temp_dir, r"(_|\.|\\)" => "")
        mv(temp_dir, mod_temp_dir)
        temp_dir = mod_temp_dir
    end
    return temp_dir
end

function save(f::PDF, tp::TikzPicture)

    # Isolate basename and foldername of file
    basefilename = basename(f.filename)
    foldername = dirname(f.filename)

    # If current directory desired
    if isempty(foldername)
        foldername = "."
    end

    original_dir = abspath(".")
    working_dir = abspath(foldername) # May be equal to original_dir

    # Switch to working directory
    cd(working_dir)

    # Create tmp dir in working directory
    temp_dir = _mktempdir(foldername)
>>>>>>> 0aafe265
    temp_filename = string(temp_dir,"/",basefilename)

    # Save the TEX file in tmp dir
    save(TEX(temp_filename * ".tex"), tp)

    # From the .tex file, generate a pdf within the tmp folder
    latexCommand = ``
    if tp.enableWrite18
        latexCommand = `$(tikzCommand()) --enable-write18 --output-directory=$(temp_dir) $(temp_filename*".tex")`
    else
        latexCommand = `$(tikzCommand()) --output-directory=$(temp_dir) $(temp_filename*".tex")`
    end

    latexSuccess = success(latexCommand)

    tex_log = ""
    try
        tex_log = read(temp_filename * ".log", String)
    catch
        tex_log = read(temp_dir * "/texput.log", String)
    end

    if occursin("LaTeX Warning: Label(s)", tex_log)
        latexSuccess = success(latexCommand)
    end

    # Move PDF out of tmpdir regardless
    # Give warning if PDF file already exists
    if isfile("$(basefilename).pdf")
        @warn "$(basefilename).pdf already exists, overwriting!"
    end
    if latexSuccess
        mv("$(temp_filename).pdf", "$(basefilename).pdf",force=true)
    end

    try
        # Shouldn't need to be try-catched anymore, but best to be safe
        # This failing is NOT critical either, so just make it a warning
        if tikzDeleteIntermediate()
            # Delete tmp dir
            rm(temp_dir, recursive=true)
        end
    catch
        @warn "TikzPictures: Your intermediate files are not being deleted."
    end

    if !latexSuccess
        # Remove failed attempt.
        if !standaloneWorkaround() && occursin("\\sa@placebox ->\\newpage \\global \\pdfpagewidth", tex_log)
            standaloneWorkaround(true)
            save(f, tp)
            return
        end
        latexerrormsg(tex_log)
        error("LaTeX error")
    end
end


function save(f::PDF, tp::TikzPicture)

    # Isolate basename and foldername of file
    basefilename = basename(f.filename)
    foldername = dirname(f.filename)

    # If current directory desired
    if isempty(foldername)
        foldername = "."
    end

    original_dir = abspath(".")
    working_dir = abspath(foldername) # May be equal to original_dir

    # Call anonymous function to do task and automatically return
    cd(() -> savePDFTPHelper(basefilename,foldername,tp), working_dir)
end


function savePDFTDHelper(basefilename::AbstractString, foldername::AbstractString, td::TikzDocument)

    # Create tmp dir in working directory
    temp_dir = _mktempdir(foldername)
    temp_filename = string(temp_dir,"/",basefilename)

    try
        save(TEX(temp_filename * ".tex"), td)
        if td.pictures[1].enableWrite18
            success(`$(tikzCommand()) --enable-write18 --output-directory=$(temp_dir) $(temp_filename)`)
        else
            success(`$(tikzCommand()) --output-directory=$(temp_dir) $(temp_filename)`)
        end

        # Move PDF out of tmpdir regardless
        if isfile("$(basefilename).pdf")
            @warn "$(basefilename).pdf already exists, overwriting!"
        end
        mv("$(temp_filename).pdf", "$(basefilename).pdf",force=true)

        try
            # Shouldn't need to be try-catched anymore, but best to be safe
            # This failing is NOT critical either, so just make it a warning
            if tikzDeleteIntermediate()
                # Delete tmp dir
                rm(temp_dir, recursive=true)
            end
        catch
            @warn "TikzPictures: Your intermediate files are not being deleted."
        end
    catch
        @warn "Error saving as PDF."
        rethrow()
    end
end


function save(f::PDF, td::TikzDocument)
    # Isolate basename and foldername of file
    basefilename = basename(f.filename)
    foldername = dirname(f.filename)

    # If current directory desired
    if isempty(foldername)
        foldername = "."
    end

    original_dir = abspath(".")
    working_dir = abspath(foldername) # May be equal to original_dir

    # Call anonymous function to do task and automatically return
    cd(() -> savePDFTDHelper(basefilename,foldername,td), working_dir)
end


function saveSVGTPHelper(basefilename::AbstractString, foldername::AbstractString, tp::TikzPicture, working_dir::AbstractString)

    # Create tmp dir in working directory
    temp_dir = _mktempdir(foldername)
    temp_filename = string(temp_dir,"/",basefilename)

    # Save the TEX file in tmp dir
    save(TEX(temp_filename * ".tex"), tp)


    if tikzUsePDF2SVG()

        # Convert to PDF and then to SVG
        latexCommand = ``
        if tp.enableWrite18
            latexCommand = `$(tikzCommand()) --enable-write18 --output-directory=$(temp_dir) $(temp_filename*".tex")`
        else
            latexCommand = `$(tikzCommand()) --output-directory=$(temp_dir) $(temp_filename*".tex")`
        end

        latexSuccess = success(latexCommand)

        tex_log = read(temp_filename * ".log", String)

        if occursin("LaTeX Warning: Label(s)", tex_log)
            success(latexCommand)
        end

        if !latexSuccess
        # Remove failed attempt.
            if !standaloneWorkaround() && occursin("\\sa@placebox ->\\newpage \\global \\pdfpagewidth", tex_log)
                standaloneWorkaround(true)
                save(f, tp)
                return
            end
            latexerrormsg(tex_log)
            error("LaTeX error")
        end

        # Convert PDF file in tmpdir to SVG file in tmpdir
        success(`pdf2svg $(temp_filename).pdf $(temp_filename).svg`) || error("pdf2svg failure")

    else
        luaSucc = false
        if tp.enableWrite18
            luaSucc = success(`$(tikzCommand()) --enable-write18 --output-format=dvi --output-directory=$(temp_dir) $(temp_filename*".tex")`)
        else
            luaSucc = success(`$(tikzCommand()) --output-format=dvi --output-directory=$(temp_dir) $(temp_filename*".tex")`)
        end
        dviSuccess = success(`dvisvgm --no-fonts $(temp_filename*".dvi")`)

        # Commands fail silently so check if SVG exists and throw error with warning if not
        if !luaSucc || !dviSuccess
            if tikzDeleteIntermediate()
                # Delete tmp dir
                rm(temp_dir, recursive=true)
            end
            error("Direct output to SVG failed! Please consider using PDF2SVG")
        end
    end

    # Move SVG out of tmpdir into working dir and give warning if overwriting
    if isfile("$(basefilename).svg")
        @warn "$(basefilename).svg already exists, overwriting!"
    end
    mv("$(temp_filename).svg", string(working_dir,"$(basefilename).svg"),force=true)

    try
        # Shouldn't need to be try-catched anymore, but best to be safe
        # This failing is NOT critical either, so just make it a warning
        if tikzDeleteIntermediate()
            # Delete tmp dir
            rm(temp_dir, recursive=true)
        end
    catch
        @warn "TikzPictures: Your intermediate files are not being deleted."
    end
<<<<<<< HEAD
end


function save(f::SVG, tp::TikzPicture)

    basefilename = basename(f.filename)
    foldername = dirname(f.filename)
    if isempty(foldername)
        foldername = "."
    end

    original_dir = abspath(".")
    working_dir = abspath(foldername) # May be equal to original_dir

    # Call anonymous function to do task and automatically return
    cd(() -> saveSVGTPHelper(basefilename,foldername,tp,working_dir), working_dir)
=======

    # Switch back to original directory
    cd(original_dir)
>>>>>>> 0aafe265

end

# this is needed to work with multiple images in ijulia (kind of a hack)
global _tikzid = round(UInt64, time() * 1e6)


function Base.show(f::IO, ::MIME"image/svg+xml", tp::TikzPicture)
    global _tikzid
    filename = "tikzpicture"
    save(SVG(filename), tp)
    s = read("$filename.svg", String)
    s = replace(s, "glyph" => "glyph-$(_tikzid)-")
    s = replace(s, "\"clip" => "\"clip-$(_tikzid)-")
    s = replace(s, "#clip" => "#clip-$(_tikzid)-")
    s = replace(s, "\"image" => "\"image-$(_tikzid)-")
    s = replace(s, "#image" => "#image-$(_tikzid)-")
    s = replace(s, "linearGradient id=\"linear" => "linearGradient id=\"linear-$(_tikzid)-")
    s = replace(s, "#linear" => "#linear-$(_tikzid)-")
    s = replace(s, "image id=\"" => "image style=\"image-rendering: pixelated;\" id=\"")
    _tikzid += 1
    println(f, s)
    if tikzDeleteIntermediate()
        rm("$filename.svg")
    end
end

end # module<|MERGE_RESOLUTION|>--- conflicted
+++ resolved
@@ -191,11 +191,6 @@
     end
 end
 
-<<<<<<< HEAD
-function savePDFTPHelper(basefilename::AbstractString, foldername::AbstractString, tp::TikzPicture)
-
-    temp_dir = mktempdir(foldername)
-=======
 function _mktempdir(foldername)
     temp_dir = mktempdir(foldername)
     if Sys.iswindows()
@@ -207,26 +202,10 @@
     return temp_dir
 end
 
-function save(f::PDF, tp::TikzPicture)
-
-    # Isolate basename and foldername of file
-    basefilename = basename(f.filename)
-    foldername = dirname(f.filename)
-
-    # If current directory desired
-    if isempty(foldername)
-        foldername = "."
-    end
-
-    original_dir = abspath(".")
-    working_dir = abspath(foldername) # May be equal to original_dir
-
-    # Switch to working directory
-    cd(working_dir)
-
-    # Create tmp dir in working directory
-    temp_dir = _mktempdir(foldername)
->>>>>>> 0aafe265
+
+function savePDFTPHelper(basefilename::AbstractString, foldername::AbstractString, tp::TikzPicture)
+
+    temp_dir = mktempdir(foldername)
     temp_filename = string(temp_dir,"/",basefilename)
 
     # Save the TEX file in tmp dir
@@ -437,7 +416,6 @@
     catch
         @warn "TikzPictures: Your intermediate files are not being deleted."
     end
-<<<<<<< HEAD
 end
 
 
@@ -454,12 +432,6 @@
 
     # Call anonymous function to do task and automatically return
     cd(() -> saveSVGTPHelper(basefilename,foldername,tp,working_dir), working_dir)
-=======
-
-    # Switch back to original directory
-    cd(original_dir)
->>>>>>> 0aafe265
-
 end
 
 # this is needed to work with multiple images in ijulia (kind of a hack)
